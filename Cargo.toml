[workspace]
resolver = "2"
members = [
    "crates/ultrafast-mcp",
    "crates/ultrafast-mcp-core",
    "crates/ultrafast-mcp-transport",
    "crates/ultrafast-mcp-server",
    "crates/ultrafast-mcp-client",
    # "crates/ultrafast-mcp-macros", # REMOVED - stub implementation provided no value
    "crates/ultrafast-mcp-cli",
    "crates/ultrafast-mcp-auth",
    "crates/ultrafast-mcp-monitoring",
<<<<<<< HEAD
    "examples/01-basic-echo",
    "examples/02-file-operations",
    "examples/03-http-server",
    "examples/04-advanced-features", "examples/everything-server-stdio", "examples/everything-server-streamable-http",
    "tests/integration-test-suite",
=======
>>>>>>> a5ad1706
]

# Workspace-wide profile configurations
[profile.dev]
opt-level = 0
debug = true
split-debuginfo = "unpacked"
debug-assertions = true
overflow-checks = true
lto = false
panic = "unwind"
codegen-units = 256
incremental = true

[profile.release]
opt-level = 3
debug = false
split-debuginfo = "packed"
debug-assertions = false
overflow-checks = false
lto = "thin"
panic = "unwind"
codegen-units = 16
incremental = false

[profile.test]
opt-level = 0
debug = true
split-debuginfo = "unpacked"
debug-assertions = true
overflow-checks = true
lto = false
codegen-units = 256
incremental = true

[profile.bench]
opt-level = 3
debug = false
split-debuginfo = "packed"
debug-assertions = false
overflow-checks = false
lto = "thin"
codegen-units = 16
incremental = false

[workspace.package]
<<<<<<< HEAD
version = "20250618.1.0-rc.2"
=======
version = "202506018.1.0-rc.1.7"
>>>>>>> a5ad1706
edition = "2021"
license = "MIT OR Apache-2.0"
repository = "https://github.com/techgopal/ultrafast-mcp"
homepage = "https://ultrafast-mcp.com"
documentation = "https://docs.rs/ultrafast-mcp"
authors = ["ULTRAFAST_MCP Team <team@ultrafast-mcp.com>"]
keywords = ["mcp", "protocol", "llm", "ai", "json-rpc"]
categories = ["api-bindings", "asynchronous", "network-programming"]
readme = "README.md"
description = "UltraFast MCP - High-performance Model Context Protocol implementation in Rust"

[workspace.dependencies]
# Core runtime dependencies
tokio = { version = "1.46", features = ["full"] }
tokio-util = { version = "0.7", features = ["codec"] }
tokio-stream = { version = "0.1", features = ["sync"] }
serde = { version = "1.0", features = ["derive"] }
serde_json = "1.0"
anyhow = "1.0"
thiserror = "2.0"

# Async utilities
futures = "0.3"
async-trait = "0.1"

# HTTP transport
axum = "0.8"
reqwest = { version = "0.12", features = ["json"] }
tower = { version = "0.5", features = ["util"] }
tower-http = { version = "0.6", features = ["cors", "trace"] }
hyper = "1.6"
hyper-util = { version = "0.1", features = ["tokio"] }

# Authentication
oauth2 = "5.0"
jsonwebtoken = "9.3"
base64 = "0.22"
url = "2.5"
rand = "0.9"
sha2 = "0.10"

# Procedural macros
proc-macro2 = "1.0"
quote = "1.0"
syn = { version = "2.0", features = ["full", "extra-traits"] }

# CLI dependencies
clap = { version = "4.5", features = ["derive"] }
clap_complete = "4.5"
console = "0.16"
indicatif = "0.17"
colored = "3.0"
dirs = "6.0"

# UUID generation  
uuid = { version = "1.17", features = ["v4", "serde"] }

# Logging
tracing = "0.1"
tracing-subscriber = { version = "0.3", features = ["env-filter", "json"] }

# Testing dependencies
criterion = { version = "0.6", features = ["html_reports"] }
tokio-test = "0.4"
tempfile = "3.20"

# JSON Schema
schemars = { version = "1.0", features = ["uuid1"] }

# Monitoring and observability
opentelemetry = "0.30"
opentelemetry_sdk = { version = "0.30", features = ["rt-tokio"] }
opentelemetry-jaeger = { version = "0.22", features = ["rt-tokio"] }
opentelemetry-prometheus = "0.29"
opentelemetry-otlp = { version = "0.30", features = ["grpc-tonic", "tokio"] }
tracing-opentelemetry = "0.31"
metrics = "0.24"
metrics-exporter-prometheus = "0.17"
sysinfo = "0.35"
chrono = { version = "0.4", features = ["serde"] }

# Configuration formats
toml = "0.8"
serde_yaml = "0.9"

# Text processing
regex = "1.10"

# Additional utilities
lazy_static = "1.4"
urlencoding = "2.1"
rand_distr = "0.5.1"<|MERGE_RESOLUTION|>--- conflicted
+++ resolved
@@ -10,14 +10,11 @@
     "crates/ultrafast-mcp-cli",
     "crates/ultrafast-mcp-auth",
     "crates/ultrafast-mcp-monitoring",
-<<<<<<< HEAD
     "examples/01-basic-echo",
     "examples/02-file-operations",
     "examples/03-http-server",
     "examples/04-advanced-features", "examples/everything-server-stdio", "examples/everything-server-streamable-http",
     "tests/integration-test-suite",
-=======
->>>>>>> a5ad1706
 ]
 
 # Workspace-wide profile configurations
@@ -64,11 +61,7 @@
 incremental = false
 
 [workspace.package]
-<<<<<<< HEAD
-version = "20250618.1.0-rc.2"
-=======
 version = "202506018.1.0-rc.1.7"
->>>>>>> a5ad1706
 edition = "2021"
 license = "MIT OR Apache-2.0"
 repository = "https://github.com/techgopal/ultrafast-mcp"
