--- conflicted
+++ resolved
@@ -165,12 +165,6 @@
           fi
         done
         
-<<<<<<< HEAD
-        # echo "Publishing ultrafast-mcp-macros..." # REMOVED
-        # cd ../ultrafast-mcp-macros
-        # cargo publish --token ${{ secrets.CARGO_REGISTRY_TOKEN }}
-        # sleep 30
-=======
         # Test main crate
         echo "Dry run validation for main crate"
         cargo package --allow-dirty
@@ -248,7 +242,6 @@
         else
           cd crates/${{ matrix.crate }}
         fi
->>>>>>> a5ad1706
         
         # Add retry logic with exponential backoff
         max_attempts=3
